--- conflicted
+++ resolved
@@ -220,10 +220,6 @@
         gaiatest.LockScreen(self.marionette).unlock()  # unlock
         apps.kill_all()  # kill all running apps
         self.marionette.execute_script('window.wrappedJSObject.dispatchEvent(new Event("home"));')  # return to home screen
-<<<<<<< HEAD
-        self.marionette.import_script(pkg_resources.resource_filename(__name__, 'launchapp.js'))
-=======
->>>>>>> 2b8c388f
         self.marionette.import_script(pkg_resources.resource_filename(__name__, 'scrollapp.js'))
         for app_name in self.app_names:
             try:
@@ -240,20 +236,10 @@
                             self.marionette.set_script_timeout(60000)
                             time.sleep(self.delay)
                             period = 5000  # ms
-<<<<<<< HEAD
                             sample_hz = 100
                             self.marionette.set_script_timeout(period + 1000)
                             # Launch the app
-                            if app_name != 'Homescreen':
-                                result = self.marionette.execute_async_script('launch_app("%s")' % app_name)
-                                if not result:
-                                    raise Exception('Error launching app')
-=======
-                            sample_hz = 10
-                            self.marionette.set_script_timeout(period + 1000)
-                            # Launch the app
                             app = apps.launch(app_name, switch_to_frame=False)
->>>>>>> 2b8c388f
 
                             # Turn on FPS
                             result = self.marionette.execute_async_script('window.wrappedJSObject.fps = new fps_meter("%s", %d, %d); window.wrappedJSObject.fps.start_fps();' % (app_name, period, sample_hz))
@@ -261,23 +247,14 @@
                                 raise Exception('Error turning on fps measurement')
 
                             # Do scroll
-<<<<<<< HEAD
+                            self.marionette.switch_to_frame(app.frame)
                             self.scroll_app(app_name)
+                            self.marionette.switch_to_frame()
 
                             fps = self.marionette.execute_async_script('window.wrappedJSObject.fps.stop_fps()', new_sandbox=False)
                             if fps:
                                 print 'FPS: %f' % (fps.get('fps'))
-=======
-                            self.marionette.switch_to_frame(app.frame)
-                            self.scroll_app(app_name)
-                            self.marionette.switch_to_frame()
-
-                            fps = self.marionette.execute_async_script('window.wrappedJSObject.fps.stop_fps()', new_sandbox=False)
-                            if fps:
-                                print 'FPS: %f/%f' % (fps.get('composition_fps'),
-                                                      fps.get('transaction_fps'))
->>>>>>> 2b8c388f
-
+                           
                             if fps:
                                 gaiatest.GaiaApps(self.marionette).kill(gaiatest.GaiaApp(origin=fps.get('origin')))  # kill application
                             success_counter += 1
@@ -286,14 +263,7 @@
                             fail_counter += 1
                             if fail_counter > fail_threshold:
                                 raise Exception('Exceeded failure threshold for gathering results!')
-<<<<<<< HEAD
-
-                # TODO: This is where you submit to datazilla
-                print "This is the FPS object: %s" % fps
-                self.marionette.set_context(self.marionette.CONTEXT_CHROME)
-                self.marionette.execute_script('Services.prefs.setBoolPref("layers.acceleration.draw-fps", false);')
-                self.marionette.set_context(self.marionette.CONTEXT_CONTENT)
-=======
+
                         finally:
                             self.marionette.set_context(self.marionette.CONTEXT_CHROME)
                             self.marionette.execute_script('Services.prefs.setBoolPref("layers.acceleration.draw-fps", false);')
@@ -301,7 +271,7 @@
 
                 # TODO: This is where you submit to datazilla
                 print "This is the FPS object: %s" % fps
->>>>>>> 2b8c388f
+
             except Exception, e:
                 print e
                 caught_exception = True
@@ -310,30 +280,20 @@
 
     def scroll_app(self, app_name):
         print "Here is where I scroll the app"
-<<<<<<< HEAD
-        touch_duration=float(200)
-        self.marionette.__class__ = type('Marionette', (Marionette, MarionetteTouchMixin), {})
- 
-        self.marionette.setup_touch()
- 
-=======
+
         touch_duration = float(200)
         self.marionette.__class__ = type('Marionette', (Marionette, MarionetteTouchMixin), {})
 
         self.marionette.setup_touch()
 
->>>>>>> 2b8c388f
         if app_name == 'Homescreen':
             self.marionette.flick(self.marionette.find_element('id', 'landing-page'), '90%', '50%', '10%', '50%', touch_duration)
             time.sleep(touch_duration / 1000)
             self.marionette.flick(self.marionette.find_elements('css selector', '.page')[1], '10%', '50%', '90%', '50%', touch_duration)
-<<<<<<< HEAD
         elif app_name == 'Contacts':
             print "SCROLL ME NOW"
             time.sleep(25)
-=======
-
->>>>>>> 2b8c388f
+
 
 class dzOptionParser(OptionParser):
     def __init__(self, **kwargs):
